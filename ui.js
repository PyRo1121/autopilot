--- conflicted
+++ resolved
@@ -5,7 +5,6 @@
 const { readAllSummaries, getFiles } = require('./modules/summaries');
 const { saveOutput } = require('./modules/fsOutput');
 const agents = require('./agents');
-<<<<<<< HEAD
 
 // Gets all .ai.txt files (summaries)
 async function readAllSummaries() {
@@ -16,7 +15,7 @@
   } catch (err) {
     console.error("Error in fast-glob:", err);
     throw err;
-=======
+
 const maxSummaryTokenCount = 3000;
 const yargs = require('yargs');
 
@@ -25,7 +24,6 @@
     message = `Aborting. Too many tokens in summaries. ${chalk.red(summariesTokenCount)} Max allowed: ${chalk.red(maxSummaryTokenCount)}`
     console.log(message)
     throw new Error(message)
->>>>>>> 56940c68
   }
 
   if (files.length === 0) {
