const { callAgent } = require('../agents/genericAgent');

<<<<<<< HEAD
async function suggestChanges(task, files) {
    // format code for prompt
    let code = '';
    files.forEach(file => {
        code += `// File: ${file.path}\n`;
      if (file.code.length > 0) {
        file.code.forEach(cs => {
          code += `// Code Relevance: ${cs.reason}\n`;
          code += `${cs.sourceCode}\n\n`;
        });
      }
    });


    const prompt = 
` 
USER INPUT: ${task}
YOUR TASK: As a senior software developer, make the requested changes from the USER INPUT.

RESPONSE FORMAT: Provide a patch in the following format, only showing modified lines. Do NOT include any additional formatting, such as JSON or triple backticks. Do NOT include explanations, comments, or any unchanged lines. Only include the modified lines:
diff --git a/example_file.txt b/example_file.txt
index abc123..def456 100644
@@ -3,1 +3,1 @@
-This line will be removed in the modified file
+This line is added in the modified file

SOURCE CODE: Here are the relevant files and code from the existing codebase:
*** SOURCE CODE START ***
${code}
*** SOURCE CODE END ***
=======
const promptTemplate =
` 
USER INPUT: {task}
YOUR TASK: You are a senior software developer. Do what is asked in the USER INPUT
RESPONSE FORMAT: reply with text and provide the necessary assets to accomplish the USER INPUT
SOURCE CODE - This is code from the existing codebase of this project:
\`\`\`
{sourceCode}
\`\`\`
>>>>>>> b9d83b7a
`

/**
 * Asynchronously suggests changes to a task's source code using an advanced model.
 * @param {string} task - The task to suggest changes for.
 * @param {string} sourceCode - The source code to suggest changes for.
 * @returns {Promise<string>} - A Promise that resolves with the suggested changes.
 */
async function suggestChanges(task, sourceCode) {
    const values = {task:task, sourceCode:sourceCode}
    const reply = await callAgent(promptTemplate, values, process.env.ADVANCED_MODEL);

    return reply;
}

module.exports = suggestChanges<|MERGE_RESOLUTION|>--- conflicted
+++ resolved
@@ -1,57 +1,49 @@
 const { callAgent } = require('../agents/genericAgent');
 
-<<<<<<< HEAD
-async function suggestChanges(task, files) {
-    // format code for prompt
-    let code = '';
-    files.forEach(file => {
-        code += `// File: ${file.path}\n`;
-      if (file.code.length > 0) {
-        file.code.forEach(cs => {
-          code += `// Code Relevance: ${cs.reason}\n`;
-          code += `${cs.sourceCode}\n\n`;
-        });
-      }
-    });
+function formatCode(files) {
+  // format code for prompt
+  let code = '';
+  files.forEach(file => {
+      code += `// File: ${file.path}\n`;
+    if (file.code.length > 0) {
+      file.code.forEach(cs => {
+        code += `// Code Relevance: ${cs.reason}\n`;
+        code += `${cs.sourceCode}\n\n`;
+      });
+    }
+  });
+  return code
+}
 
 
-    const prompt = 
+const promptTemplate = 
 ` 
-USER INPUT: ${task}
+USER INPUT: {task}
 YOUR TASK: As a senior software developer, make the requested changes from the USER INPUT.
 
-RESPONSE FORMAT: Provide a patch in the following format, only showing modified lines. Do NOT include any additional formatting, such as JSON or triple backticks. Do NOT include explanations, comments, or any unchanged lines. Only include the modified lines:
+SOURCE CODE: Here are the relevant files and code from the existing codebase:
+*** SOURCE CODE START ***
+{code}
+*** SOURCE CODE END ***
+
+RESPONSE FORMAT: This ies the format of your reply. Provide a patch in the following format, only showing modified lines. Do NOT include any additional formatting, such as JSON or triple backticks. Do NOT include explanations, comments, or any unchanged lines. Only include the modified lines:
 diff --git a/example_file.txt b/example_file.txt
 index abc123..def456 100644
 @@ -3,1 +3,1 @@
 -This line will be removed in the modified file
 +This line is added in the modified file
-
-SOURCE CODE: Here are the relevant files and code from the existing codebase:
-*** SOURCE CODE START ***
-${code}
-*** SOURCE CODE END ***
-=======
-const promptTemplate =
 ` 
-USER INPUT: {task}
-YOUR TASK: You are a senior software developer. Do what is asked in the USER INPUT
-RESPONSE FORMAT: reply with text and provide the necessary assets to accomplish the USER INPUT
-SOURCE CODE - This is code from the existing codebase of this project:
-\`\`\`
-{sourceCode}
-\`\`\`
->>>>>>> b9d83b7a
-`
 
 /**
  * Asynchronously suggests changes to a task's source code using an advanced model.
  * @param {string} task - The task to suggest changes for.
- * @param {string} sourceCode - The source code to suggest changes for.
+ * @param {Array} files - List of files to apply code to.
  * @returns {Promise<string>} - A Promise that resolves with the suggested changes.
  */
-async function suggestChanges(task, sourceCode) {
-    const values = {task:task, sourceCode:sourceCode}
+async function suggestChanges(task, files) {
+    const code = formatCode(files)
+    console.log(code)
+    const values = {task, code}
     const reply = await callAgent(promptTemplate, values, process.env.ADVANCED_MODEL);
 
     return reply;
