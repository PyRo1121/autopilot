const { z } = require('zod');
const { PromptTemplate } = require('langchain/prompts');
const { StructuredOutputParser, OutputFixingParser } = require('langchain/output_parsers');
const { getModel } = require('../modules/model');

const promptTemplate = `USER INPUT: {task}
YOUR TASK: Identify the files where we are going to implement the USER INPUT. Don't include new files. Also explain why the file was selected.
<<<<<<< HEAD
{format_instructions}
=======
OUTPUT: JSON - You must respond in JSON format as described below
{{
    "thoughts":
    {{
        "text": "thought",
        "reasoning": "reasoning",
        "criticism": "constructive self-criticism",
        "speak": "thoughts summary to say to user"
    }},
    "output": {{
        "relevantFiles": [{{
            "path": "path to file",
            "reason": "reason why the file was selected",
            "task": "Detailed description of what needs to be implemented in this file"
        }}]
    }}
}}  
>>>>>>> 9b58b6f5
CONTEXT:
*** START REPOSITORY CONTEXT ***
{summaries}
*** END REPOSITORY CONTEXT ***
`;

const parser = StructuredOutputParser.fromZodSchema(
  z.object({
    thoughts: z.object({
      text: z.string().describe('your thoughts'),
      reasoning: z.string().describe('your reasoning'),
      criticism: z.string().describe('constructive self-criticism'),
      speak: z.string().describe('summary of your thoughts to say to user'),
    }),
    output: z.object({
      relevantFiles: z.array(
        z.object({
          path: z.string().describe('path to file'),
          reason: z.string().describe('reason why the file was selected'),
          task: z.string().describe('what will be implemented in this file'),
        })
      ).describe('relevant files to implement the user input'),
    }),
  })
);

const formatInstructions = parser.getFormatInstructions();

const prompt = new PromptTemplate({
  template: promptTemplate,
  inputVariables: ['task', 'summaries'],
  partialVariables: { format_instructions: formatInstructions },
});


async function getRelevantFiles(task, summaries) {
<<<<<<< HEAD
	const model = getModel(process.env.GET_FILES_MODEL);

	const input = await prompt.format({ task, summaries });
	const response = await model.call(input);
=======
    const values = {task:task, summaries:summaries}
    const reply = await callAgent(promptTemplate, values, process.env.CHEAP_MODEL);
>>>>>>> 9b58b6f5

	let parsedResponse
	try {
		parsedResponse = await parser.parse(response);
	} catch (e){
		const fixParser = OutputFixingParser.fromLLM(
			model,
			parser
		);
		parsedResponse = await fixParser.parse(response);
	}
	return parsedResponse.output.relevantFiles;
}

module.exports = getRelevantFiles;<|MERGE_RESOLUTION|>--- conflicted
+++ resolved
@@ -5,27 +5,9 @@
 
 const promptTemplate = `USER INPUT: {task}
 YOUR TASK: Identify the files where we are going to implement the USER INPUT. Don't include new files. Also explain why the file was selected.
-<<<<<<< HEAD
+
 {format_instructions}
-=======
-OUTPUT: JSON - You must respond in JSON format as described below
-{{
-    "thoughts":
-    {{
-        "text": "thought",
-        "reasoning": "reasoning",
-        "criticism": "constructive self-criticism",
-        "speak": "thoughts summary to say to user"
-    }},
-    "output": {{
-        "relevantFiles": [{{
-            "path": "path to file",
-            "reason": "reason why the file was selected",
-            "task": "Detailed description of what needs to be implemented in this file"
-        }}]
-    }}
-}}  
->>>>>>> 9b58b6f5
+
 CONTEXT:
 *** START REPOSITORY CONTEXT ***
 {summaries}
@@ -62,15 +44,10 @@
 
 
 async function getRelevantFiles(task, summaries) {
-<<<<<<< HEAD
 	const model = getModel(process.env.GET_FILES_MODEL);
 
 	const input = await prompt.format({ task, summaries });
 	const response = await model.call(input);
-=======
-    const values = {task:task, summaries:summaries}
-    const reply = await callAgent(promptTemplate, values, process.env.CHEAP_MODEL);
->>>>>>> 9b58b6f5
 
 	let parsedResponse
 	try {
