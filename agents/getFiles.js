--- conflicted
+++ resolved
@@ -2,12 +2,6 @@
 const { PromptTemplate } = require('langchain/prompts');
 const { StructuredOutputParser, OutputFixingParser } = require('langchain/output_parsers');
 const { getModel } = require('../modules/model');
-<<<<<<< HEAD
-
-const promptTemplate = `USER INPUT: {task}
-YOUR TASK: Identify the files where we are going to implement the USER INPUT. Don't include new files. Also explain why the file was selected.
-{format_instructions}
-=======
 const { saveLog } = require('../modules/fsOutput');
 
 const promptTemplate = `USER INPUT: {task}
@@ -15,7 +9,6 @@
 
 {format_instructions}
 
->>>>>>> 47c5cecd
 CONTEXT:
 *** START REPOSITORY CONTEXT ***
 {summaries}
@@ -55,15 +48,11 @@
 	const model = getModel(process.env.GET_FILES_MODEL);
 
 	const input = await prompt.format({ task, summaries });
-<<<<<<< HEAD
-	const response = await model.call(input);
-=======
   console.log(input)
   saveLog(`getFiles agent INPUT:\n${input}`)
 
 	const response = await model.call(input);
   saveLog(`getFiles agent OUTPUT:\n${response}`)
->>>>>>> 47c5cecd
 
 	let parsedResponse
 	try {
