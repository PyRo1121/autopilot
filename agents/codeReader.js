--- conflicted
+++ resolved
@@ -1,18 +1,10 @@
 const { callAgent } = require('../agents/genericAgent');
 const { jsonParseWithValidate } = require('../modules/gpt');
 
-<<<<<<< HEAD
-async function getRelevantContextForFile(task, file) {
-    const prompt = 
+const promptTemplate =
 ` 
-USER INPUT: ${task}
+USER INPUT: {task}
 YOUR TASK: Find and extract the relevant source code on this file to solve the USER INPUT. Don't modify the code. Extract only if the code is relevant, otherwise ignore.
-=======
-const promptTemplate =
-`
-USER INPUT: {task}
-YOUR TASK: Extract the relevant parts of source code for the USER INPUT. Don't modify the code
->>>>>>> b9d83b7a
 
 You must respond in JSON format as described below
 
@@ -24,18 +16,10 @@
         "reasoning": "reasoning",
         "criticism": "constructive self-criticism",
         "speak": "thoughts summary to say to user"
-<<<<<<< HEAD
-    },
-    "output": {
-        "file": "filename and path of file",
-        "relevantCode": [{
-            "sourceCode": "extracted relevant code in string format",
-=======
     }},
     "output": {{
         "relevantCode": [{{
             "sourceCode": "extract code from the file in string format",
->>>>>>> b9d83b7a
             "reason": "reason this code was selected"
         }}]
     }}
@@ -43,27 +27,17 @@
 Ensure the response can be parsed by JSON.parse in nodejs    
 
 CONTEXT SOURCE CODE: 
-<<<<<<< HEAD
 *** CONTEXT SOURCE CODE START ***
-// ${file.path}
-${file.code}
+// {filePath}
+{fileCode}
 *** CONTEXT SOURCE CODE END ***
 
 `
 
-    const reply = await callGPT(prompt, process.env.CHEAP_MODEL);
+async function getRelevantContextForFile(task, file) {
+    const values = {task:task, fileCode:file.code, filePath: file.path}
+    const reply = await callAgent(promptTemplate, values, process.env.CHEAP_MODEL);
     return jsonParseWithValidate(reply);
-=======
-\`\`\`
-{file_code}
-\`\`\`
-`
-
-async function getRelevantContextForFile(task, file) {
-    const values = {task:task, file_code:file.code}
-    const reply = await callAgent(promptTemplate, values, process.env.CHEAP_MODEL);
-    return jsonParseWithValidate(reply).output.relevantCode;
->>>>>>> b9d83b7a
   }
 
 module.exports = getRelevantContextForFile