--- conflicted
+++ resolved
@@ -66,13 +66,8 @@
   output: process.stdout
 });
 
-<<<<<<< HEAD
-async function main(all, auto, watch) {
-=======
 function getOptions(){
   const yargs = require('yargs');
-
->>>>>>> 5e6102ef
   const options = yargs
   .option('dir', {
     alias: 'd',
@@ -140,63 +135,17 @@
   }
 }
 
-async function main() {
+async function main(processAllFile, watchFileChanges) {
   const fileExtensionsToProcess = process.env.FILE_EXTENSIONS_TO_PROCESS.split(',');
   const chokidar = require('chokidar');
 
   const options = getOptions();
   const directoryPath = options.dir;
-<<<<<<< HEAD
-  const fullAnalysis = all || options.all;
-=======
->>>>>>> 5e6102ef
+  const fullAnalysis = processAllFile || options.all;
   const model = options.model;
-  const autoMode = auto || options.auto
-  const watchChanges = watch || options.watch
+  const watchChanges = watchFileChanges || options.watch
 
-<<<<<<< HEAD
-  if (fullAnalysis) {
-    // Calculate and display the project size
-    const projectSize = calculateProjectSize(directoryPath);
-    tokenCount = countTokens(projectSize)
-    cost = calculateTokensCost(model, tokenCount, null, tokenCount)
-    
-    console.log(`Project size: ~${tokenCount} tokens, estimated cost: $${chalk.yellow(cost.toFixed(4))}`);
-
-    let proceed
-    if(!autoMode){
-      proceed = await prompts({
-        type: 'confirm',
-        name: 'value',
-        message: 'Proceed with summarizing the project?',
-      });
-    }
-
-    if (proceed && proceed.value || autoMode) {
-      // Process the initial directory
-      await processDirectory(directoryPath, model);
-    } else {
-      console.log('Aborted summarizing the project.');
-    }
-  }
-=======
-  if (options.all) { await indexFullProject(directoryPath, model); }
-  // Watch for file changes in the directory
-  const watcher = chokidar.watch(directoryPath, {
-    ignored: /node_modules|helpers/,
-    persistent: true,
-    ignoreInitial: true,
-  });
-  // Process the modified file
-  watcher.on('change', async (filePathFull) => {
-    if (fileExtensionsToProcess.includes(path.extname(filePathFull))) {
-      const fileContent = fs.readFileSync(filePathFull, 'utf-8');
-      const filePathRelative = path.relative(directoryPath, filePathFull).replace(/\\/g, '/');
-      console.log(`File modified: ${filePathRelative}`);
-      await processFile(directoryPath, filePathRelative, fileContent, model);
-    }
-  });
->>>>>>> 5e6102ef
+  if (fullAnalysis) { await indexFullProject(directoryPath, model); }
 
   if(watchChanges) {
     // Watch for file changes in the directory
@@ -214,8 +163,6 @@
     });
     console.log('Watching for file changes...');
   }
-
-  readline.close();
 }
 
 if (require.main === module) main();
