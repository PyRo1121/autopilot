<<<<<<< HEAD
const chalk = require('chalk');
=======
const yargs = require('yargs');
>>>>>>> 3beff406
const fs = require('fs');
const path = require('path');
const axios = require('axios');
const chokidar = require('chokidar');
const wordCount = require('word-count')
<<<<<<< HEAD
const { callGPT, calculateTokensCost } = require('./modules/gpt');
const ignoreList = ['node_modules', 'autopilot', 'coverage', 'public', '__tests__'];
const fileExtensionsToProcess = ['.js', '.tsx', '.ts', '.jsx'];
=======
const { callGPT } = require('./modules/gpt');
const ignoreList = process.env.IGNORE_LIST.split(',');
const fileExtensionsToProcess = process.env.FILE_EXTENSIONS_TO_PROCESS.split(',');
>>>>>>> 3beff406
require('dotenv').config()

const calculateProjectSize = (dir) => {
  let projectSize = 0;
  const files = fs.readdirSync(dir);

  for (const file of files) {
    const filePath = path.join(dir, file);
    const stats = fs.statSync(filePath);

    if (stats.isDirectory() && !ignoreList.includes(file)) {
      projectSize += calculateProjectSize(filePath);
    } else if (fileExtensionsToProcess.includes(path.extname(filePath))) {
      const fileContent = fs.readFileSync(filePath, 'utf8');
      projectSize += fileContent.length;
    }
  }

  return projectSize;
};


const processDirectory = async (dir) => {
  const files = fs.readdirSync(dir);

  for (const file of files) {
    const filePath = path.join(dir, file);
    const stats = fs.statSync(filePath);

    if (stats.isDirectory() && !ignoreList.includes(file)) {
      await processDirectory(filePath);
    } else if (fileExtensionsToProcess.includes(path.extname(filePath))) {
      const file = fs.readFileSync(filePath, 'utf8')
      console.log(filePath, wordCount(file)*1.33)
      if (wordCount(file)*1.33 > 3500) {
        console.log('File too BIG')
        continue
      }
      await processFile(filePath);
    }
  }
};

const processFile = async (filePath) => {
  try {
    let fileContent = fs.readFileSync(filePath, 'utf-8');

    const prompt = `File:
\`\`\`
${fileContent}
\`\`\`
Task: Create a summary of this file, what it does and how it contributes to the overall project.
`
    const output = await callGPT(prompt)

    if (output) {
        // Save new comment
        const summaryPath = path.join(path.dirname(filePath), path.basename(filePath, '.js') + '.ai.txt');
        // adds filepath to top of summary
        const contentToRight = `File Path: ${filePath}\nSummary:\n${output}`
        fs.writeFileSync(summaryPath, contentToRight);
        const timestamp = new Date().toISOString();
        const hour = timestamp.match(/\d\d:\d\d/);

        console.log(`${hour}: Updated ${summaryPath}`);
    }
  } catch (error) {
    console.error(`Error processing file: ${filePath}`, error);
  }
};

async function main() {
  const options = yargs
  .option('dir', {
    alias: 'd',
    describe: 'The path to the directory containing the code files',
    default: process.env.CODE_DIR,
    type: 'string'
  })
  .option('all', {
    describe: 'Whether to perform a full analysis of all code files',
    default: false,
    type: 'boolean'
  })
  .help()
  .alias('help', 'h')
  .argv;

  const directoryPath = options.dir;
  const fullAnalysis = options.all;

  // Calculate and display the project size
  const projectSize = calculateProjectSize(directoryPath);
  tokenCount = projectSize/4
  // TODO: Move module to config
  cost = calculateTokensCost("gpt-3.5-turbo", 0, 0, tokenCount)
  console.log(`Project size: ~${tokenCount} tokens, estimated cost: $${chalk.yellow(cost.toFixed(4))}`);

  // Prompt the user to proceed
  const readline = require('readline').createInterface({
    input: process.stdin,
    output: process.stdout,
  });

  readline.question('Proceed with summarizing the project? (y/n): ', async (answer) => {
    if (answer.toLowerCase() === 'y') {
      // Process the initial directory
      if (fullAnalysis) await processDirectory(directoryPath);

      // Watch for file changes in the directory
      const watcher = chokidar.watch(directoryPath, {
        ignored: /node_modules|autopilot|helpers/,
        persistent: true,
        ignoreInitial: true,
      });

      // Process the modified file
      watcher.on('change', async (filePath) => {
        if (fileExtensionsToProcess.includes(path.extname(filePath))) {
          console.log(`File modified: ${filePath}`);
          await processFile(filePath);
        }
      });

      console.log('Watching for file changes...');
    } else {
      console.log('Aborted summarizing the project.');
    }
    readline.close();
  });
}


main();<|MERGE_RESOLUTION|>--- conflicted
+++ resolved
@@ -1,22 +1,13 @@
-<<<<<<< HEAD
 const chalk = require('chalk');
-=======
 const yargs = require('yargs');
->>>>>>> 3beff406
 const fs = require('fs');
 const path = require('path');
 const axios = require('axios');
 const chokidar = require('chokidar');
 const wordCount = require('word-count')
-<<<<<<< HEAD
 const { callGPT, calculateTokensCost } = require('./modules/gpt');
-const ignoreList = ['node_modules', 'autopilot', 'coverage', 'public', '__tests__'];
-const fileExtensionsToProcess = ['.js', '.tsx', '.ts', '.jsx'];
-=======
-const { callGPT } = require('./modules/gpt');
 const ignoreList = process.env.IGNORE_LIST.split(',');
 const fileExtensionsToProcess = process.env.FILE_EXTENSIONS_TO_PROCESS.split(',');
->>>>>>> 3beff406
 require('dotenv').config()
 
 const calculateProjectSize = (dir) => {
