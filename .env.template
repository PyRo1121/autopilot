OPENAI_API_KEY=<your-api-key>
CODE_DIR=./ # Path to your code, defaults to itself

# What files do you want to process?
FILE_EXTENSIONS_TO_PROCESS=.js,.tsx,.ts,.jsx
IGNORE_LIST=node_modules,autopilot,coverage,public,__tests__

# Currently all the models support either 'gpt-3.5-turbo' or 'gpt-4' (if you have access to it)
ADVANCED_MODEL=gpt-4 # Recommanded
CHEAP_MODEL=gpt-3.5-turbo
SUMMARY_MODEL=gpt-3.5-turbo
<<<<<<< HEAD
MODEL_TEMPERATURE=0.01 # range 0-1, 0 being the most conservative, 1 being the most creative
MODEL_PRESENCE_PENALTY=-2 # range -2 - 2 Positive values penalize new tokens based on whether they appear in the text so far, increasing the model's likelihood to talk about new topics.
MODEL_FREQUENCY_PENALTY=0 # range -2 - 2 Positive values penalize new tokens based on their existing frequency in the text so far, decreasing the model's likelihood to repeat the same line verbatim.
MODEL_USER=autopliot # Identify this usage
=======
MODEL_TEMPERATURE=0.2
>>>>>>> 9e24deb6
<|MERGE_RESOLUTION|>--- conflicted
+++ resolved
@@ -9,11 +9,7 @@
 ADVANCED_MODEL=gpt-4 # Recommanded
 CHEAP_MODEL=gpt-3.5-turbo
 SUMMARY_MODEL=gpt-3.5-turbo
-<<<<<<< HEAD
 MODEL_TEMPERATURE=0.01 # range 0-1, 0 being the most conservative, 1 being the most creative
 MODEL_PRESENCE_PENALTY=-2 # range -2 - 2 Positive values penalize new tokens based on whether they appear in the text so far, increasing the model's likelihood to talk about new topics.
 MODEL_FREQUENCY_PENALTY=0 # range -2 - 2 Positive values penalize new tokens based on their existing frequency in the text so far, decreasing the model's likelihood to repeat the same line verbatim.
-MODEL_USER=autopliot # Identify this usage
-=======
-MODEL_TEMPERATURE=0.2
->>>>>>> 9e24deb6
+MODEL_USER=autopliot # Identify this usage